--- conflicted
+++ resolved
@@ -69,11 +69,7 @@
         self.items.iter().all(Option::is_some)
     }
 
-<<<<<<< HEAD
-    /// Return the first index of the given item in the set by performing a linear search through the set
-=======
-    /// Return the index of the given item in the set by performing a linear search through the set.
->>>>>>> cef82336
+    /// Return the first index of the given item in the set by performing a linear search through the set.
     pub fn search(&self, val: &T) -> Option<usize> {
         self.items
             .iter()
