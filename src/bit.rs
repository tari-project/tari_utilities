--- conflicted
+++ resolved
@@ -33,18 +33,6 @@
     bits
 }
 
-<<<<<<< HEAD
-=======
-/// Converts a array of input bits (little-endian) to a single byte
-pub fn bits_to_byte(bits: [bool; 8]) -> u8 {
-    let mut value: u8 = 0;
-    for i in 0..8 {
-        value |= u8::from(bits[i]) << i;
-    }
-    value
-}
-
->>>>>>> cef82336
 /// Converts a vector of input bytes to a vector of bits
 pub fn bytes_to_bits(bytes: &[u8]) -> Vec<bool> {
     let mut bits: Vec<bool> = vec![false; bytes.len() * 8];
